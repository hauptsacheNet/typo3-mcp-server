<?php

declare(strict_types=1);

namespace Hn\McpServer\MCP\Tool\Record;

use Mcp\Types\CallToolResult;
use TYPO3\CMS\Core\Service\FlexFormService;
use TYPO3\CMS\Core\Utility\GeneralUtility;
use Hn\McpServer\Utility\TcaFormattingUtility;

/**
 * Tool for getting FlexForm schema information
 */
class GetFlexFormSchemaTool extends AbstractRecordTool
{
    /**
     * Get the tool type
     */
    public function getToolType(): string
    {
        return 'schema';
    }

    /**
     * Get the tool schema
     */
    public function getSchema(): array
    {
        return [
            'description' => 'Get schema information for a specific FlexForm field. Returns field definitions, types, and configuration options for the FlexForm DataStructure.',
            'parameters' => [
                'type' => 'object',
                'properties' => [
                    'table' => [
                        'type' => 'string',
                        'description' => 'The table name containing the FlexForm field (default: tt_content)',
                        'default' => 'tt_content',
                    ],
                    'field' => [
                        'type' => 'string',
                        'description' => 'The field name containing the FlexForm data (default: pi_flexform)',
                        'default' => 'pi_flexform',
                    ],
                    'identifier' => [
                        'type' => 'string',
<<<<<<< HEAD
                        'description' => 'The FlexForm identifier to get schema information for (required)',
=======
                        'description' => 'The FlexForm identifier (e.g., "form_formframework", "*,news_pi1"). For plugins, often uses pattern "*,list_type_value"',
                        'required' => true,
>>>>>>> f4f7cc65
                    ],
                    'recordUid' => [
                        'type' => 'integer',
                        'description' => 'Optional record UID (currently not used but accepted for compatibility)',
                    ],
                ],
                'required' => ['identifier'],
            ],
            'examples' => [
                [
                    'description' => 'Get schema for Form Framework FlexForm',
                    'parameters' => [
                        'table' => 'tt_content',
                        'field' => 'pi_flexform',
                        'identifier' => 'form_formframework',
                    ],
                ],
                [
                    'description' => 'Get schema for News plugin FlexForm',
                    'parameters' => [
                        'identifier' => '*,news_pi1',
                    ],
                ],
                [
                    'description' => 'Get schema for News category list FlexForm',
                    'parameters' => [
                        'identifier' => '*,news_categorylist',
                    ],
                ],
            ],
        ];
    }

    /**
     * Execute the tool
     */
    public function execute(array $params): CallToolResult
    {
        // Get parameters
        $table = $params['table'] ?? 'tt_content';
        $field = $params['field'] ?? 'pi_flexform';
        $identifier = $params['identifier'] ?? '';

        // Validate parameters
        if (empty($identifier)) {
            return $this->createErrorResult('Identifier parameter is required');
        }

        // Validate table access using TableAccessService
        try {
            $this->ensureTableAccess($table, 'read');
        } catch (\InvalidArgumentException $e) {
            return $this->createErrorResult($e->getMessage());
        }

        // Check if the table and field exist
        if (!isset($GLOBALS['TCA'][$table]['columns'][$field])) {
            return $this->createErrorResult("Field '$field' not found in table '$table'");
        }

        // Check if the field is a FlexForm field
        if ($GLOBALS['TCA'][$table]['columns'][$field]['config']['type'] !== 'flex') {
            return $this->createErrorResult("Field '$field' in table '$table' is not a FlexForm field");
        }

        // Get the FlexForm configuration
        $flexFormConfig = $GLOBALS['TCA'][$table]['columns'][$field]['config'];

        // Special handling for form_formframework
        if ($identifier === 'form_formframework') {
            $identifier = '*,form_formframework';
        }

        // Build the result
        $result = "FLEXFORM SCHEMA: $identifier\n";
        $result .= "=======================================\n\n";
        $result .= "Table: $table\n";
        $result .= "Field: $field\n\n";

        // Check if the identifier exists directly in the ds array
        if (isset($flexFormConfig['ds'][$identifier])) {
            $dsValue = $flexFormConfig['ds'][$identifier];

            // Handle FILE: references
            if (is_string($dsValue) && strpos($dsValue, 'FILE:') === 0) {
                $file = substr($dsValue, 5);
                $file = GeneralUtility::getFileAbsFileName($file);
                $result .= "Schema defined in file: " . $file . "\n\n";

                if (file_exists($file)) {
                    $content = file_get_contents($file);
                    if (!empty($content)) {
                        // Parse the XML content using TYPO3's built-in method
                        $xmlArray = GeneralUtility::xml2array($content);
                        
                        if ($xmlArray) {
                            // Collect all field names for JSON example
                            $allFieldNames = [];
                            
                            // Process sheets
                            if (isset($xmlArray['sheets'])) {
                                $result .= "SHEETS:\n";
                                $result .= "-------\n";
                                
                                foreach ($xmlArray['sheets'] as $sheetName => $sheet) {
                                    $result .= "Sheet: $sheetName\n";
                                    
                                    // Process fields
                                    if (isset($sheet['ROOT']['el'])) {
                                        $result .= "  Fields:\n";
                                        
                                        foreach ($sheet['ROOT']['el'] as $fieldName => $field) {
                                            $allFieldNames[] = $fieldName;
                                            $result .= "  - $fieldName";
                                            
                                            // Get field type and label
                                            $fieldType = 'unknown';
                                            $fieldLabel = $fieldName;
                                            $fieldDescription = '';
                                            
                                            // Handle both TCEforms structure and direct field configuration
                                            if (isset($field['TCEforms'])) {
                                                // TCEforms structure (older format)
                                                // Get field label
                                                if (isset($field['TCEforms']['label'])) {
                                                    $fieldLabel = TcaFormattingUtility::translateLabel($field['TCEforms']['label']);
                                                    $result .= " (" . $fieldLabel . ")";
                                                }
                                                
                                                // Get field type and config
                                                if (isset($field['TCEforms']['config']['type'])) {
                                                    $fieldType = $field['TCEforms']['config']['type'];
                                                    $result .= ": " . $fieldType;
                                                    
                                                    // Add field details based on type
                                                    TcaFormattingUtility::addFieldDetailsInline($result, $field['TCEforms']['config']);
                                                }
                                                
                                                // Get field description
                                                if (isset($field['TCEforms']['description'])) {
                                                    $fieldDescription = TcaFormattingUtility::translateLabel($field['TCEforms']['description']);
                                                    $result .= " - " . $fieldDescription;
                                                }
                                            } else {
                                                // Direct field configuration (newer format)
                                                // Get field label
                                                if (isset($field['label'])) {
                                                    $fieldLabel = TcaFormattingUtility::translateLabel($field['label']);
                                                    $result .= " (" . $fieldLabel . ")";
                                                }
                                                
                                                // Get field type and config
                                                if (isset($field['config']['type'])) {
                                                    $fieldType = $field['config']['type'];
                                                    $result .= ": " . $fieldType;
                                                    
                                                    // Add field details based on type
                                                    TcaFormattingUtility::addFieldDetailsInline($result, $field['config']);
                                                }
                                                
                                                // Get field description
                                                if (isset($field['description'])) {
                                                    $fieldDescription = TcaFormattingUtility::translateLabel($field['description']);
                                                    $result .= " - " . $fieldDescription;
                                                }
                                            }
                                            
                                            // Add JSON path info
                                            $result .= "\n    JSON Path: " . $this->getJsonPath($fieldName);
                                            
                                            $result .= "\n";
                                        }
                                    }
                                    
                                    $result .= "\n";
                                }
                            } elseif (isset($xmlArray['ROOT']['el'])) {
                                $result .= "FIELDS:\n";
                                $result .= "------\n";
                                
                                foreach ($xmlArray['ROOT']['el'] as $fieldName => $field) {
                                    $allFieldNames[] = $fieldName;
                                    $result .= "- $fieldName";
                                    
                                    // Get field type and label
                                    $fieldType = 'unknown';
                                    $fieldLabel = $fieldName;
                                    $fieldDescription = '';
                                    
                                    // Handle both TCEforms structure and direct field configuration
                                    if (isset($field['TCEforms'])) {
                                        // TCEforms structure (older format)
                                        // Get field label
                                        if (isset($field['TCEforms']['label'])) {
                                            $fieldLabel = TcaFormattingUtility::translateLabel($field['TCEforms']['label']);
                                            $result .= " (" . $fieldLabel . ")";
                                        }
                                        
                                        // Get field type and config
                                        if (isset($field['TCEforms']['config']['type'])) {
                                            $fieldType = $field['TCEforms']['config']['type'];
                                            $result .= ": " . $fieldType;
                                            
                                            // Add field details based on type
                                            TcaFormattingUtility::addFieldDetailsInline($result, $field['TCEforms']['config']);
                                        }
                                        
                                        // Get field description
                                        if (isset($field['TCEforms']['description'])) {
                                            $fieldDescription = TcaFormattingUtility::translateLabel($field['TCEforms']['description']);
                                            $result .= " - " . $fieldDescription;
                                        }
                                    } else {
                                        // Direct field configuration (newer format)
                                        // Get field label
                                        if (isset($field['label'])) {
                                            $fieldLabel = TcaFormattingUtility::translateLabel($field['label']);
                                            $result .= " (" . $fieldLabel . ")";
                                        }
                                        
                                        // Get field type and config
                                        if (isset($field['config']['type'])) {
                                            $fieldType = $field['config']['type'];
                                            $result .= ": " . $fieldType;
                                            
                                            // Add field details based on type
                                            TcaFormattingUtility::addFieldDetailsInline($result, $field['config']);
                                        }
                                        
                                        // Get field description
                                        if (isset($field['description'])) {
                                            $fieldDescription = TcaFormattingUtility::translateLabel($field['description']);
                                            $result .= " - " . $fieldDescription;
                                        }
                                    }
                                    
                                    // Add JSON path info
                                    $result .= "\n  JSON Path: " . $this->getJsonPath($fieldName);
                                    
                                    $result .= "\n";
                                }
                                
                                $result .= "\n";
                            }
                        } else {
                            $result .= "Failed to parse XML schema\n";
                        }

                        // Generate a JSON structure example
                        $result .= "JSON STRUCTURE:\n";
                        $result .= "==============\n";
                        $result .= "When reading or writing FlexForm data, use nested objects/arrays:\n\n";
                        
                        if (!empty($allFieldNames)) {
                            $jsonExample = $this->buildJsonExample($allFieldNames);
                            $result .= json_encode($jsonExample, JSON_PRETTY_PRINT | JSON_UNESCAPED_SLASHES | JSON_UNESCAPED_UNICODE);
                        } else {
                            $result .= json_encode(['pi_flexform' => ['example' => 'This is an example of the FlexForm data structure']], JSON_PRETTY_PRINT | JSON_UNESCAPED_SLASHES | JSON_UNESCAPED_UNICODE);
                        }
                        
                        $result .= "\n\nNote: Field names with dots (e.g., \"settings.orderBy\") are automatically\n";
                        $result .= "converted to nested structures by TYPO3.";
                    } else {
                        return $this->createErrorResult("FlexForm file is empty: $file");
                    }
                } else {
                    return $this->createErrorResult("FlexForm file not found: $file");
                }
            } elseif (is_string($dsValue)) {
                $result .= "Schema defined inline as XML\n\n";

                // Parse the XML content using TYPO3's built-in method
                $xmlArray = GeneralUtility::xml2array($dsValue);
                
                if ($xmlArray) {
                    // Collect all field names for JSON example
                    $allFieldNames = [];
                    
                    // Process sheets
                    if (isset($xmlArray['sheets'])) {
                        $result .= "SHEETS:\n";
                        $result .= "-------\n";
                        
                        foreach ($xmlArray['sheets'] as $sheetName => $sheet) {
                            $result .= "Sheet: $sheetName\n";
                            
                            // Process fields
                            if (isset($sheet['ROOT']['el'])) {
                                $result .= "  Fields:\n";
                                
                                foreach ($sheet['ROOT']['el'] as $fieldName => $field) {
                                    $allFieldNames[] = $fieldName;
                                    $result .= "  - $fieldName";
                                    
                                    // Get field type and label
                                    $fieldType = 'unknown';
                                    $fieldLabel = $fieldName;
                                    $fieldDescription = '';
                                    
                                    // Handle both TCEforms structure and direct field configuration
                                    if (isset($field['TCEforms'])) {
                                        // TCEforms structure (older format)
                                        // Get field label
                                        if (isset($field['TCEforms']['label'])) {
                                            $fieldLabel = TcaFormattingUtility::translateLabel($field['TCEforms']['label']);
                                            $result .= " (" . $fieldLabel . ")";
                                        }
                                        
                                        // Get field type and config
                                        if (isset($field['TCEforms']['config']['type'])) {
                                            $fieldType = $field['TCEforms']['config']['type'];
                                            $result .= ": " . $fieldType;
                                            
                                            // Add field details based on type
                                            TcaFormattingUtility::addFieldDetailsInline($result, $field['TCEforms']['config']);
                                        }
                                        
                                        // Get field description
                                        if (isset($field['TCEforms']['description'])) {
                                            $fieldDescription = TcaFormattingUtility::translateLabel($field['TCEforms']['description']);
                                            $result .= " - " . $fieldDescription;
                                        }
                                    } else {
                                        // Direct field configuration (newer format)
                                        // Get field label
                                        if (isset($field['label'])) {
                                            $fieldLabel = TcaFormattingUtility::translateLabel($field['label']);
                                            $result .= " (" . $fieldLabel . ")";
                                        }
                                        
                                        // Get field type and config
                                        if (isset($field['config']['type'])) {
                                            $fieldType = $field['config']['type'];
                                            $result .= ": " . $fieldType;
                                            
                                            // Add field details based on type
                                            TcaFormattingUtility::addFieldDetailsInline($result, $field['config']);
                                        }
                                        
                                        // Get field description
                                        if (isset($field['description'])) {
                                            $fieldDescription = TcaFormattingUtility::translateLabel($field['description']);
                                            $result .= " - " . $fieldDescription;
                                        }
                                    }
                                    
                                    // Add JSON path info
                                    $result .= "\n    JSON Path: " . $this->getJsonPath($fieldName);
                                    
                                    $result .= "\n";
                                }
                            }
                            
                            $result .= "\n";
                        }
                    } elseif (isset($xmlArray['ROOT']['el'])) {
                        $result .= "FIELDS:\n";
                        $result .= "------\n";
                        
                        foreach ($xmlArray['ROOT']['el'] as $fieldName => $field) {
                            $allFieldNames[] = $fieldName;
                            $result .= "- $fieldName";
                            
                            // Get field type and label
                            $fieldType = 'unknown';
                            $fieldLabel = $fieldName;
                            $fieldDescription = '';
                            
                            // Handle both TCEforms structure and direct field configuration
                            if (isset($field['TCEforms'])) {
                                // TCEforms structure (older format)
                                // Get field label
                                if (isset($field['TCEforms']['label'])) {
                                    $fieldLabel = TcaFormattingUtility::translateLabel($field['TCEforms']['label']);
                                    $result .= " (" . $fieldLabel . ")";
                                }
                                
                                // Get field type and config
                                if (isset($field['TCEforms']['config']['type'])) {
                                    $fieldType = $field['TCEforms']['config']['type'];
                                    $result .= ": " . $fieldType;
                                    
                                    // Add field details based on type
                                    TcaFormattingUtility::addFieldDetailsInline($result, $field['TCEforms']['config']);
                                }
                                
                                // Get field description
                                if (isset($field['TCEforms']['description'])) {
                                    $fieldDescription = TcaFormattingUtility::translateLabel($field['TCEforms']['description']);
                                    $result .= " - " . $fieldDescription;
                                }
                            } else {
                                // Direct field configuration (newer format)
                                // Get field label
                                if (isset($field['label'])) {
                                    $fieldLabel = TcaFormattingUtility::translateLabel($field['label']);
                                    $result .= " (" . $fieldLabel . ")";
                                }
                                
                                // Get field type and config
                                if (isset($field['config']['type'])) {
                                    $fieldType = $field['config']['type'];
                                    $result .= ": " . $fieldType;
                                    
                                    // Add field details based on type
                                    TcaFormattingUtility::addFieldDetailsInline($result, $field['config']);
                                }
                                
                                // Get field description
                                if (isset($field['description'])) {
                                    $fieldDescription = TcaFormattingUtility::translateLabel($field['description']);
                                    $result .= " - " . $fieldDescription;
                                }
                            }
                            
                            // Add JSON path info
                            $result .= "\n  JSON Path: " . $this->getJsonPath($fieldName);
                            
                            $result .= "\n";
                        }
                        
                        $result .= "\n";
                    }
                } else {
                    $result .= "Failed to parse XML schema\n";
                }

                // Generate a JSON structure example
                $result .= "JSON STRUCTURE:\n";
                $result .= "==============\n";
                $result .= "When reading or writing FlexForm data, use nested objects/arrays:\n\n";
                
                if (!empty($allFieldNames)) {
                    $jsonExample = $this->buildJsonExample($allFieldNames);
                    $result .= json_encode($jsonExample, JSON_PRETTY_PRINT | JSON_UNESCAPED_SLASHES | JSON_UNESCAPED_UNICODE);
                } else {
                    $result .= json_encode(['pi_flexform' => ['example' => 'This is an example of the FlexForm data structure']], JSON_PRETTY_PRINT | JSON_UNESCAPED_SLASHES | JSON_UNESCAPED_UNICODE);
                }
                
                $result .= "\n\nNote: Field names with dots (e.g., \"settings.orderBy\") are automatically\n";
                $result .= "converted to nested structures by TYPO3.";
            } elseif (is_array($dsValue)) {
                $result .= "Schema defined as PHP array\n\n";

                // Generate a JSON structure example
                $result .= "JSON STRUCTURE:\n";
                $result .= "==============\n";
                $result .= "When reading or writing FlexForm data, use nested objects/arrays:\n\n";
                $result .= json_encode(['pi_flexform' => ['example' => 'This is an example of the FlexForm data structure']], JSON_PRETTY_PRINT | JSON_UNESCAPED_SLASHES | JSON_UNESCAPED_UNICODE);
                $result .= "\n\nNote: Field names with dots (e.g., \"settings.orderBy\") are automatically\n";
                $result .= "converted to nested structures by TYPO3.";
            }

            return $this->createSuccessResult($result);
        }

        // If we get here, the identifier was not found
        return $this->createErrorResult("FlexForm schema not found for identifier: $identifier");
    }

    /**
     * Get all possible values for a pointer field
     */
    protected function getPointerFieldValues(string $table, string $field): array
    {
        $values = [];

        if (isset($GLOBALS['TCA'][$table]['columns'][$field]['config']['items'])) {
            foreach ($GLOBALS['TCA'][$table]['columns'][$field]['config']['items'] as $item) {
                if (isset($item['value'])) {
                    $values[] = $item['value'];
                } elseif (isset($item[1])) {
                    $values[] = $item[1];
                }
            }
        }

        return $values;
    }
    
    /**
     * Convert dot notation field name to JSON path
     * e.g., "settings.orderBy" -> "pi_flexform.settings.orderBy"
     */
    protected function getJsonPath(string $fieldName): string
    {
        if (strpos($fieldName, '.') === false) {
            return 'pi_flexform.' . $fieldName;
        }
        
        $parts = explode('.', $fieldName);
        return 'pi_flexform.' . implode('.', $parts);
    }
    
    /**
     * Build example JSON structure from field names
     */
    protected function buildJsonExample(array $fieldNames): array
    {
        $example = ['pi_flexform' => []];
        
        foreach ($fieldNames as $fieldName) {
            // Skip non-field entries
            if (strpos($fieldName, '.') === false) {
                $example['pi_flexform'][$fieldName] = '<' . $fieldName . ' value>';
            } else {
                // Handle nested structure
                $parts = explode('.', $fieldName);
                $current = &$example['pi_flexform'];
                
                // Navigate/create the nested structure
                for ($i = 0; $i < count($parts) - 1; $i++) {
                    if (!isset($current[$parts[$i]])) {
                        $current[$parts[$i]] = [];
                    }
                    $current = &$current[$parts[$i]];
                }
                
                // Set the final value
                $current[$parts[count($parts) - 1]] = '<' . $parts[count($parts) - 1] . ' value>';
            }
        }
        
        return $example;
    }

    /**
     * Generate a JSON example for the FlexForm
     */
    protected function generateJsonExample(array $flexFormDS): string
    {
        // Check if we have a valid FlexForm structure
        if (empty($flexFormDS)) {
            return json_encode(['pi_flexform' => []], JSON_PRETTY_PRINT | JSON_UNESCAPED_SLASHES);
        }

        // Create a simplified structure that matches what ReadTableTool will return
        $example = [];

        // Process sheets
        if (isset($flexFormDS['sheets']) && is_array($flexFormDS['sheets'])) {
            foreach ($flexFormDS['sheets'] as $sheetName => $sheetConfig) {
                if (isset($sheetConfig['ROOT']['el']) && is_array($sheetConfig['ROOT']['el'])) {
                    foreach ($sheetConfig['ROOT']['el'] as $fieldName => $fieldConfig) {
                        $example[$fieldName] = $this->getExampleValueForField($fieldConfig);
                    }
                }
            }
        } elseif (isset($flexFormDS['ROOT']['el']) && is_array($flexFormDS['ROOT']['el'])) {
            foreach ($flexFormDS['ROOT']['el'] as $fieldName => $fieldConfig) {
                $example[$fieldName] = $this->getExampleValueForField($fieldConfig);
            }
        }

        return json_encode(['pi_flexform' => $example], JSON_PRETTY_PRINT | JSON_UNESCAPED_SLASHES);
    }

    /**
     * Get an example value for a FlexForm field based on its configuration
     */
    protected function getExampleValueForField(array $fieldConfig): mixed
    {
        // Handle section containers
        if (isset($fieldConfig['type']) && $fieldConfig['type'] === 'array') {
            $sectionExample = [];
            if (isset($fieldConfig['el']) && is_array($fieldConfig['el'])) {
                foreach ($fieldConfig['el'] as $sectionFieldName => $sectionFieldConfig) {
                    $sectionExample[$sectionFieldName] = $this->getExampleValueForField($sectionFieldConfig);
                }
            }
            return [$sectionExample]; // Return as array to represent multiple section items
        }

        // Get the field configuration
        $config = $fieldConfig['config'] ?? [];
        if (empty($config) && isset($fieldConfig['TCEforms']['config'])) {
            $config = $fieldConfig['TCEforms']['config'];
        }

        $fieldType = $config['type'] ?? '';

        switch ($fieldType) {
            case 'input':
                return 'Example text';

            case 'text':
                return 'Example multi-line text';

            case 'check':
                return true;

            case 'select':
                // Try to get the first item from items array
                if (!empty($config['items'])) {
                    $firstItem = reset($config['items']);
                    if (is_array($firstItem)) {
                        return $firstItem[1] ?? '1';
                    }
                }
                return '1';

            case 'group':
                return '1,2,3';

            case 'inline':
                return [1, 2, 3];

            default:
                return 'Example value';
        }
    }

    /**
     * Process a FlexForm field and return its description
     */
    protected function processFlexFormField(string $fieldName, array $fieldConfig, int $level): string
    {
        $result = '';
        $indent = str_repeat('  ', $level);

        // Extract field configuration
        $tceForms = $fieldConfig['TCEforms'] ?? [];
        $config = $tceForms['config'] ?? [];
        $type = $config['type'] ?? 'unknown';
        $label = TcaFormattingUtility::translateLabel($tceForms['label'] ?? $fieldName);

        // Handle section containers
        if (isset($fieldConfig['type']) && $fieldConfig['type'] === 'array') {
            $result .= "$indent- $fieldName (Section Container):\n";

            if (isset($fieldConfig['section']) && $fieldConfig['section'] === '1') {
                $result .= "$indent  Section: true\n";
            }

            if (isset($fieldConfig['el']) && is_array($fieldConfig['el'])) {
                $result .= "$indent  Elements:\n";

                foreach ($fieldConfig['el'] as $sectionFieldName => $sectionFieldConfig) {
                    $result .= $this->processFlexFormField($sectionFieldName, $sectionFieldConfig, $level + 2);
                }
            }

            return $result;
        }

        // Regular field
        $result .= "$indent- $fieldName ($type): $label\n";

        // Add field configuration details
        if (!empty($config)) {
            // Field size
            if (isset($config['size'])) {
                $result .= "$indent  Size: " . $config['size'] . "\n";
            }

            // Field max length
            if (isset($config['max'])) {
                $result .= "$indent  Max Length: " . $config['max'] . "\n";
            }

            // Field validation rules
            if (isset($config['eval'])) {
                $result .= "$indent  Validation: " . $config['eval'] . "\n";
            }

            // Select field items
            if ($type === 'select' && isset($config['items']) && is_array($config['items'])) {
                $result .= "$indent  Options:\n";

                foreach ($config['items'] as $item) {
                    $itemLabel = '';
                    $itemValue = '';

                    if (isset($item['label'])) {
                        $itemLabel = TcaFormattingUtility::translateLabel($item['label']);
                        $itemValue = $item['value'] ?? '';
                    } elseif (isset($item[0])) {
                        $itemLabel = TcaFormattingUtility::translateLabel($item[0]);
                        $itemValue = $item[1] ?? '';
                    }

                    $result .= "$indent    - $itemValue: $itemLabel\n";
                }
            }

            // Checkbox field
            if ($type === 'check') {
                $result .= "$indent  Default: " . ($config['default'] ?? '0') . "\n";
            }

            // Relation fields (group, select with foreign_table)
            if (isset($config['foreign_table'])) {
                $result .= "$indent  Foreign Table: " . $config['foreign_table'] . "\n";
            }
        }

        return $result;
    }

    /**
     * Add field details inline
     */
    protected function addFieldDetailsInline(string &$result, $config): void
    {
        TcaFormattingUtility::addFieldDetailsInline($result, $config);
    }

    /**
     * Get all available FlexForms for a table and field
     */
    protected function getAvailableFlexForms(string $table, string $field): array
    {
        $result = [];

        // Check if the table and field exist
        if (!isset($GLOBALS['TCA'][$table]['columns'][$field])) {
            return $result;
        }

        // Check if the field is a FlexForm field
        if ($GLOBALS['TCA'][$table]['columns'][$field]['config']['type'] !== 'flex') {
            return $result;
        }

        $flexFormConfig = $GLOBALS['TCA'][$table]['columns'][$field]['config'];

        // Handle ds_pointerField configuration
        if (!empty($flexFormConfig['ds_pointerField'])) {
            $pointerField = $flexFormConfig['ds_pointerField'];
            $pointerFieldConfig = $GLOBALS['TCA'][$table]['columns'][$pointerField] ?? [];

            // Get the possible values for the pointer field
            if (!empty($pointerFieldConfig['config']['items'])) {
                foreach ($pointerFieldConfig['config']['items'] as $item) {
                    $value = $item[1] ?? '';
                    if (!empty($value)) {
                        $result[$value] = [
                            'id' => $value,
                            'label' => $item[0] ?? $value,
                        ];
                    }
                }
            }
        }

        // Handle ds configuration
        if (!empty($flexFormConfig['ds']) && is_array($flexFormConfig['ds'])) {
            foreach ($flexFormConfig['ds'] as $key => $ds) {
                if (is_string($ds) && strpos($ds, 'FILE:') === 0) {
                    $file = substr($ds, 5);
                    $result[$key] = [
                        'id' => $key,
                        'file' => $file,
                    ];
                } else {
                    $result[$key] = [
                        'id' => $key,
                    ];
                }
            }
        }

        // Add default FlexForm if available
        if (!empty($flexFormConfig['ds']['default'])) {
            $result['default'] = [
                'id' => 'default',
            ];
        }

        return $result;
    }

    /**
     * Get the FlexForm data structure for a specific identifier
     */
    protected function getFlexFormDS(string $table, string $field, string $identifier): array
    {
        // Check if the table and field exist
        if (!isset($GLOBALS['TCA'][$table]['columns'][$field])) {
            return [];
        }

        // Check if the field is a FlexForm field
        if ($GLOBALS['TCA'][$table]['columns'][$field]['config']['type'] !== 'flex') {
            return [];
        }

        $flexFormConfig = $GLOBALS['TCA'][$table]['columns'][$field]['config'];
        $ds = $flexFormConfig['ds'] ?? [];

        // Try to get the FlexForm DS directly from the configuration
        if (!empty($ds[$identifier])) {
            $flexFormDS = $ds[$identifier];

            // Handle FILE: references
            if (is_string($flexFormDS) && strpos($flexFormDS, 'FILE:') === 0) {
                $file = substr($flexFormDS, 5);
                $file = GeneralUtility::getFileAbsFileName($file);

                if (file_exists($file)) {
                    $content = file_get_contents($file);
                    if (!empty($content)) {
                        $flexFormService = GeneralUtility::makeInstance(FlexFormService::class);
                        return $flexFormService->convertFlexFormContentToArray($content);
                    }
                }
            } elseif (is_string($flexFormDS)) {
                $flexFormService = GeneralUtility::makeInstance(FlexFormService::class);
                return $flexFormService->convertFlexFormContentToArray($flexFormDS);
            } elseif (is_array($flexFormDS)) {
                return $flexFormDS;
            }
        }

        return [];
    }

    /**
     * Process a FlexForm data structure and return a human-readable description
     */
    protected function processFlexFormDS(array $flexFormDS, string $identifier): string
    {
        $result = '';

        // Process sheets
        if (isset($flexFormDS['sheets']) && is_array($flexFormDS['sheets'])) {
            foreach ($flexFormDS['sheets'] as $sheetName => $sheetConfig) {
                $sheetLabel = TcaFormattingUtility::translateLabel($sheetName);
                $result .= "SHEET: $sheetLabel\n";
                $result .= str_repeat("-", strlen("SHEET: $sheetLabel")) . "\n";

                // Process the fields
                if (isset($sheetConfig['ROOT']['el']) && is_array($sheetConfig['ROOT']['el'])) {
                    foreach ($sheetConfig['ROOT']['el'] as $fieldName => $fieldConfig) {
                        $result .= $this->processFlexFormField($fieldName, $fieldConfig, 0);
                    }
                }

                $result .= "\n";
            }
        } elseif (isset($flexFormDS['ROOT']['el']) && is_array($flexFormDS['ROOT']['el'])) {
            foreach ($flexFormDS['ROOT']['el'] as $fieldName => $fieldConfig) {
                $result .= $this->processFlexFormField($fieldName, $fieldConfig, 0);
            }
        } else {
            $result .= "No fields found in FlexForm data structure.\n";
        }

        return $result;
    }
}<|MERGE_RESOLUTION|>--- conflicted
+++ resolved
@@ -44,12 +44,7 @@
                     ],
                     'identifier' => [
                         'type' => 'string',
-<<<<<<< HEAD
-                        'description' => 'The FlexForm identifier to get schema information for (required)',
-=======
                         'description' => 'The FlexForm identifier (e.g., "form_formframework", "*,news_pi1"). For plugins, often uses pattern "*,list_type_value"',
-                        'required' => true,
->>>>>>> f4f7cc65
                     ],
                     'recordUid' => [
                         'type' => 'integer',
@@ -148,7 +143,7 @@
                         if ($xmlArray) {
                             // Collect all field names for JSON example
                             $allFieldNames = [];
-                            
+
                             // Process sheets
                             if (isset($xmlArray['sheets'])) {
                                 $result .= "SHEETS:\n";
@@ -219,7 +214,7 @@
                                             
                                             // Add JSON path info
                                             $result .= "\n    JSON Path: " . $this->getJsonPath($fieldName);
-                                            
+
                                             $result .= "\n";
                                         }
                                     }
@@ -288,7 +283,7 @@
                                     
                                     // Add JSON path info
                                     $result .= "\n  JSON Path: " . $this->getJsonPath($fieldName);
-                                    
+
                                     $result .= "\n";
                                 }
                                 
@@ -302,14 +297,14 @@
                         $result .= "JSON STRUCTURE:\n";
                         $result .= "==============\n";
                         $result .= "When reading or writing FlexForm data, use nested objects/arrays:\n\n";
-                        
+
                         if (!empty($allFieldNames)) {
                             $jsonExample = $this->buildJsonExample($allFieldNames);
                             $result .= json_encode($jsonExample, JSON_PRETTY_PRINT | JSON_UNESCAPED_SLASHES | JSON_UNESCAPED_UNICODE);
                         } else {
                             $result .= json_encode(['pi_flexform' => ['example' => 'This is an example of the FlexForm data structure']], JSON_PRETTY_PRINT | JSON_UNESCAPED_SLASHES | JSON_UNESCAPED_UNICODE);
                         }
-                        
+
                         $result .= "\n\nNote: Field names with dots (e.g., \"settings.orderBy\") are automatically\n";
                         $result .= "converted to nested structures by TYPO3.";
                     } else {
@@ -327,7 +322,7 @@
                 if ($xmlArray) {
                     // Collect all field names for JSON example
                     $allFieldNames = [];
-                    
+
                     // Process sheets
                     if (isset($xmlArray['sheets'])) {
                         $result .= "SHEETS:\n";
@@ -398,7 +393,7 @@
                                     
                                     // Add JSON path info
                                     $result .= "\n    JSON Path: " . $this->getJsonPath($fieldName);
-                                    
+
                                     $result .= "\n";
                                 }
                             }
@@ -467,7 +462,7 @@
                             
                             // Add JSON path info
                             $result .= "\n  JSON Path: " . $this->getJsonPath($fieldName);
-                            
+
                             $result .= "\n";
                         }
                         
@@ -481,14 +476,14 @@
                 $result .= "JSON STRUCTURE:\n";
                 $result .= "==============\n";
                 $result .= "When reading or writing FlexForm data, use nested objects/arrays:\n\n";
-                
+
                 if (!empty($allFieldNames)) {
                     $jsonExample = $this->buildJsonExample($allFieldNames);
                     $result .= json_encode($jsonExample, JSON_PRETTY_PRINT | JSON_UNESCAPED_SLASHES | JSON_UNESCAPED_UNICODE);
                 } else {
                     $result .= json_encode(['pi_flexform' => ['example' => 'This is an example of the FlexForm data structure']], JSON_PRETTY_PRINT | JSON_UNESCAPED_SLASHES | JSON_UNESCAPED_UNICODE);
                 }
-                
+
                 $result .= "\n\nNote: Field names with dots (e.g., \"settings.orderBy\") are automatically\n";
                 $result .= "converted to nested structures by TYPO3.";
             } elseif (is_array($dsValue)) {
@@ -529,7 +524,7 @@
 
         return $values;
     }
-    
+
     /**
      * Convert dot notation field name to JSON path
      * e.g., "settings.orderBy" -> "pi_flexform.settings.orderBy"
@@ -539,18 +534,18 @@
         if (strpos($fieldName, '.') === false) {
             return 'pi_flexform.' . $fieldName;
         }
-        
+
         $parts = explode('.', $fieldName);
         return 'pi_flexform.' . implode('.', $parts);
     }
-    
+
     /**
      * Build example JSON structure from field names
      */
     protected function buildJsonExample(array $fieldNames): array
     {
         $example = ['pi_flexform' => []];
-        
+
         foreach ($fieldNames as $fieldName) {
             // Skip non-field entries
             if (strpos($fieldName, '.') === false) {
@@ -559,7 +554,7 @@
                 // Handle nested structure
                 $parts = explode('.', $fieldName);
                 $current = &$example['pi_flexform'];
-                
+
                 // Navigate/create the nested structure
                 for ($i = 0; $i < count($parts) - 1; $i++) {
                     if (!isset($current[$parts[$i]])) {
@@ -567,12 +562,12 @@
                     }
                     $current = &$current[$parts[$i]];
                 }
-                
+
                 // Set the final value
                 $current[$parts[count($parts) - 1]] = '<' . $parts[count($parts) - 1] . ' value>';
             }
         }
-        
+
         return $example;
     }
 
